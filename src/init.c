/*
  init.c
  system initialization and global state
*/
#include <stdlib.h>
#include <string.h>
#include <setjmp.h>
#include <assert.h>
#if defined(__linux__) || defined(__APPLE__) || defined(__FreeBSD__)
#include <sys/types.h>
#include <sys/stat.h>
#include <sys/resource.h>
#include <sys/mman.h>
#include <unistd.h>
#endif
#include <errno.h>
#include <signal.h>
#include <libgen.h>
#include <getopt.h>
#include "julia.h"
#include <stdio.h>
#ifdef __WIN32__
# define WIN32_LEAN_AND_MEAN
// Copied from MINGW_FLOAT_H which may not be found due to a colision with the builtin gcc float.h
// eventually we can probably integrate this into OpenLibm.
void __cdecl __MINGW_NOTHROW _fpreset (void);
void __cdecl __MINGW_NOTHROW fpreset (void);
#define _FPE_INVALID        0x81
#define _FPE_DENORMAL       0x82
#define _FPE_ZERODIVIDE     0x83
#define _FPE_OVERFLOW       0x84
#define _FPE_UNDERFLOW      0x85
#define _FPE_INEXACT        0x86
#define _FPE_UNEMULATED     0x87
#define _FPE_SQRTNEG        0x88
#define _FPE_STACKOVERFLOW  0x8a
#define _FPE_STACKUNDERFLOW 0x8b
#define _FPE_EXPLICITGEN    0x8c    /* raise( SIGFPE ); */
# include <windows.h>
#endif
#if defined(__linux__)
//#define _GNU_SOURCE
#include <sched.h>   // for setting CPU affinity
#endif

int jl_boot_file_loaded = 0;

char *jl_stack_lo;
char *jl_stack_hi;
size_t jl_page_size;

static void jl_find_stack_bottom(void)
{
    size_t stack_size;
#if defined(__linux__) || defined(__APPLE__) || defined(__FreeBSD__)
    struct rlimit rl;
    getrlimit(RLIMIT_STACK, &rl);
    stack_size = rl.rlim_cur;
#else
    stack_size = 262144;  // guess
#endif
    jl_stack_hi = (char*)&stack_size;
    jl_stack_lo = jl_stack_hi - stack_size;
}

#ifdef __WIN32__
void fpe_handler(int arg,int num)
#else
void fpe_handler(int arg)
#endif
{
    (void)arg;
#ifndef __WIN32__
    sigset_t sset;
    sigemptyset(&sset);
    sigaddset(&sset, SIGFPE);
    sigprocmask(SIG_UNBLOCK, &sset, NULL);
#else
    fpreset();
    switch(num) {
    case _FPE_INVALID:
    case _FPE_OVERFLOW:
    case _FPE_UNDERFLOW:
    default:
        jl_errorf("Unexpected FPE Error");
        break;
    case _FPE_ZERODIVIDE:
#endif
        jl_throw(jl_divbyzero_exception);
#ifdef __WIN32__
        break;
    }
#endif
}

#ifndef __WIN32__
void segv_handler(int sig, siginfo_t *info, void *context)
{
    sigset_t sset;

    if (
#ifdef COPY_STACKS
        (char*)info->si_addr > (char*)jl_stack_lo-3000000 &&
        (char*)info->si_addr < (char*)jl_stack_hi
#else
        (char*)info->si_addr > (char*)jl_current_task->stack-8192 &&
        (char*)info->si_addr <
        (char*)jl_current_task->stack+jl_current_task->ssize
#endif
        ) {
        sigemptyset(&sset);
        sigaddset(&sset, SIGSEGV);
        sigprocmask(SIG_UNBLOCK, &sset, NULL);
        jl_throw(jl_stackovf_exception);
    }
    else {
        uv_tty_reset_mode();
        sigfillset(&sset);
        sigprocmask(SIG_UNBLOCK, &sset, NULL);
        signal(sig, SIG_DFL);
        if (sig != SIGSEGV &&
            sig != SIGBUS &&
            sig != SIGILL)
            raise(sig);
    }
}

#endif

volatile sig_atomic_t jl_signal_pending = 0;
volatile sig_atomic_t jl_defer_signal = 0;

#ifdef __WIN32__
volatile HANDLE hMainThread;
void restore_signals()
{
    SetConsoleCtrlHandler(NULL,0); //turn on ctrl-c handler
}
void win_raise_sigint()
{
    jl_throw(jl_interrupt_exception);
}
BOOL WINAPI sigint_handler(DWORD wsig) //This needs winapi types to guarantee __stdcall
{   
    int sig;
    //windows signals use different numbers from unix
    switch(wsig) {
        case CTRL_C_EVENT: sig = SIGINT; break;
        //case CTRL_BREAK_EVENT: sig = SIGTERM; break;
        // etc.
        default: sig = SIGTERM; break;
    }
    if (jl_defer_signal) {
        jl_signal_pending = sig;
    }
    else {
        jl_signal_pending = 0;
        SuspendThread(hMainThread);
        CONTEXT ctxThread;
        memset(&ctxThread,0,sizeof(CONTEXT));
        ctxThread.ContextFlags = CONTEXT_CONTROL | CONTEXT_INTEGER;
        if (!GetThreadContext(hMainThread, &ctxThread)) {
            //error
            printf("error: GetThreadContext failed\n");
            return 0;
        }
        ctxThread.Eip = (DWORD)&win_raise_sigint; //on win64, use .Rip = (DWORD64)...
        if (!SetThreadContext(hMainThread,&ctxThread)) {
            printf("error: SetThreadContext failed\n");
            //error
            return 0;
        }
        if ((DWORD)-1 == ResumeThread (hMainThread)) {
            printf("error: ResumeThread failed\n");
            //error
            return 0;
        }
    }
    return 1;
}
#else
void restore_signals()
{
    sigset_t sset;
    sigemptyset(&sset);
    sigprocmask(SIG_SETMASK, &sset, 0);
}
void sigint_handler(int sig, siginfo_t *info, void *context)
{
    if (jl_defer_signal) {
        jl_signal_pending = sig;
    }
    else {
        jl_signal_pending = 0;
        jl_throw(jl_interrupt_exception);
    }
}
#endif

struct uv_shutdown_queue_item { uv_handle_t *h; struct uv_shutdown_queue_item *next; };
struct uv_shutdown_queue { struct uv_shutdown_queue_item *first; struct uv_shutdown_queue_item *last; };
static void jl_shutdown_uv_cb(uv_shutdown_t* req, int status)
{
    if (status == 0) jl_close_uv((uv_handle_t*)req->handle);
    free(req);
}
static void jl_uv_exitcleanup_walk(uv_handle_t* handle, void *arg)
{
    struct uv_shutdown_queue *queue = arg;
    struct uv_shutdown_queue_item *item = malloc(sizeof(struct uv_shutdown_queue_item));
    item->h = handle;
    item->next = NULL;
    if (queue->last) queue->last->next = item;
    if (!queue->first) queue->first = item;
    queue->last = item;
}
DLLEXPORT void uv_atexit_hook()
{
    if (jl_base_module) {
        jl_value_t *f = jl_get_global(jl_base_module, jl_symbol("_atexit"));
        if (f!=NULL && jl_is_function(f)) {
            jl_apply((jl_function_t*)f, NULL, 0);
        }
    }    
    uv_loop_t* loop = jl_global_event_loop();
    struct uv_shutdown_queue queue = {NULL, NULL};
    uv_walk(loop, jl_uv_exitcleanup_walk, &queue);
    struct uv_shutdown_queue_item *item = queue.first;
    while (item) {
        uv_handle_t *handle = item->h;
        switch(handle->type) {
        case UV_TTY:
        case UV_UDP:
//#ifndef __WIN32__ // unix only supports shutdown on TCP and NAMED_PIPE
// but uv_shutdown doesn't seem to be particularly reliable, so we'll avoid it in general
<<<<<<< HEAD
            uv_close(handle,NULL);
            break;
//#endif
        case UV_TCP:
        case UV_NAMED_PIPE:
            if (uv_is_writable((uv_stream_t*)handle)) { // uv_shutdown returns an error if not writable
                uv_shutdown_t *req = malloc(sizeof(uv_shutdown_t));
                int err = uv_shutdown(req, (uv_stream_t*)handle, jl_shutdown_uv_cb);
                if (err != 0) { printf("shutdown err: %s\n", uv_strerror(uv_last_error(jl_global_event_loop())));}
            }
            else {
                uv_close(handle,NULL);
            }
            break;
        case UV_POLL:
        case UV_TIMER:
        case UV_PREPARE:
        case UV_CHECK:
        case UV_IDLE:
        case UV_ASYNC:
        case UV_SIGNAL:
        case UV_PROCESS:
        case UV_FS_EVENT:
        case UV_FS_POLL:
            uv_close(handle,NULL); //do we want to use jl_close_uv?
            break;
        case UV_HANDLE:
        case UV_STREAM:
        case UV_UNKNOWN_HANDLE:
        case UV_HANDLE_TYPE_MAX:
        case UV_RAW_FD:
        case UV_RAW_HANDLE:
        default:
            assert(0);
=======
                jl_close_uv(handle);
                break;
//#endif
            case UV_TCP:
            case UV_NAMED_PIPE:
                if (uv_is_writable((uv_stream_t*)handle)) { // uv_shutdown returns an error if not writable
                    uv_shutdown_t *req = malloc(sizeof(uv_shutdown_t));
                    int err = uv_shutdown(req, (uv_stream_t*)handle, jl_shutdown_uv_cb);
                    if (err != 0) { printf("shutdown err: %s\n", uv_strerror(uv_last_error(jl_global_event_loop())));}
                }
                else {
                    jl_close_uv(handle);
                }
                break;
            case UV_POLL:
            case UV_TIMER:
            case UV_PREPARE:
            case UV_CHECK:
            case UV_IDLE:
            case UV_ASYNC:
            case UV_SIGNAL:
            case UV_PROCESS:
            case UV_FS_EVENT:
            case UV_FS_POLL:
                uv_close(handle,NULL); //do we want to use jl_close_uv?
                break;
            case UV_HANDLE:
            case UV_STREAM:
            case UV_UNKNOWN_HANDLE:
            case UV_HANDLE_TYPE_MAX:
            case UV_RAW_FD:
            case UV_RAW_HANDLE:
            default:
                assert(0);
>>>>>>> f6c53a78
        }
        item = item->next;
    }
    uv_run(loop); //let libuv spin until everything has finished closing
}

void jl_atexit_hook()
{
    if (jl_base_module) {
        jl_value_t *f = jl_get_global(jl_base_module, jl_symbol("_atexit"));
        if (f!=NULL && jl_is_function(f)) {
            jl_apply((jl_function_t*)f, NULL, 0);
        }
    }
}

void jl_get_builtin_hooks(void);

uv_lib_t *jl_dl_handle;
#ifdef __WIN32__
uv_lib_t _jl_ntdll_handle;
uv_lib_t _jl_exe_handle;
uv_lib_t _jl_kernel32_handle;
uv_lib_t _jl_crtdll_handle;
uv_lib_t _jl_winsock_handle;

uv_lib_t *jl_ntdll_handle=&_jl_ntdll_handle;
uv_lib_t *jl_exe_handle=&_jl_exe_handle;
uv_lib_t *jl_kernel32_handle=&_jl_kernel32_handle;
uv_lib_t *jl_crtdll_handle=&_jl_crtdll_handle;
uv_lib_t *jl_winsock_handle=&_jl_winsock_handle;
#endif
uv_loop_t *jl_io_loop;

#ifdef COPY_STACKS
void jl_switch_stack(jl_task_t *t, jl_jmp_buf *where);
extern jl_jmp_buf * volatile jl_jmp_target;
#endif

#ifdef __WIN32__
static long chachedPagesize = 0;
long getPageSize (void)
{
    if (!chachedPagesize) {
        SYSTEM_INFO systemInfo;
        GetSystemInfo (&systemInfo);
        chachedPagesize = systemInfo.dwPageSize;
    }
    return chachedPagesize;
}
#else
long getPageSize (void)
{
    return sysconf(_SC_PAGESIZE);
}
#endif

void *init_stdio_handle(uv_file fd,int readable)
{
    void *handle;
    uv_handle_type type = uv_guess_handle(fd);
    switch(type)
    {
        case UV_TTY:
            handle = malloc(sizeof(uv_tty_t));
            uv_tty_init(jl_io_loop,(uv_tty_t*)handle,fd,readable);
            ((uv_tty_t*)handle)->data=0;
            uv_tty_set_mode((void*)handle,0); //cooked stdio
            break;
        case UV_NAMED_PIPE:
        case UV_FILE:
            if (readable) ios_printf(ios_stderr,"Using pipes/files as STDIN is not yet supported. Proceed with caution!\n");
            handle = malloc(sizeof(uv_pipe_t));
            uv_pipe_init(jl_io_loop, (uv_pipe_t*)handle,(readable?UV_PIPE_READABLE:UV_PIPE_WRITEABLE));
            uv_pipe_open((uv_pipe_t*)handle,fd);
            ((uv_pipe_t*)handle)->data=0;
            break;
        case UV_TCP:
        case UV_UDP:
        default:
            handle=NULL;
            jl_errorf("This type of handle for stdio is not yet supported (%d)!\n",type);
            break;
    }
    return handle;
}

void init_stdio()
{   //order must be 2,1,0
    JL_STDERR = init_stdio_handle(2,0);
    JL_STDOUT = init_stdio_handle(1,0);
    JL_STDIN = init_stdio_handle(0,1);
}

void julia_init(char *imageFile)
{
    jl_page_size = getPageSize();
    jl_find_stack_bottom();
    jl_dl_handle = jl_load_dynamic_library(NULL);
#ifdef __WIN32__
    uv_dlopen("ntdll.dll",jl_ntdll_handle); //bypass julia's pathchecking for system dlls
    uv_dlopen("Kernel32.dll",jl_kernel32_handle);
    uv_dlopen("msvcrt.dll",jl_crtdll_handle);
    uv_dlopen("Ws2_32.dll",jl_winsock_handle);
    _jl_exe_handle.handle = GetModuleHandleA(NULL);
#endif
    jl_io_loop = uv_default_loop(); //this loop will internal events (spawining process etc.)
    init_stdio();

#if defined(__linux__)
    int ncores = jl_cpu_cores();
    if (ncores > 1) {
        cpu_set_t cpumask;
        CPU_ZERO(&cpumask);
        for(int i=0; i < ncores; i++) {
            CPU_SET(i, &cpumask);
        }
        sched_setaffinity(0, sizeof(cpu_set_t), &cpumask);
    }
#endif

#ifdef JL_GC_MARKSWEEP
    jl_gc_init();
    jl_gc_disable();
#endif
    jl_init_frontend();
    jl_init_types();
    jl_init_tasks(jl_stack_lo, jl_stack_hi-jl_stack_lo);
    jl_init_codegen();
    jl_an_empty_cell = (jl_value_t*)jl_alloc_cell_1d(0);

    jl_init_serializer();

    if (!imageFile) {
        jl_main_module = jl_new_module(jl_symbol("Main"));
        jl_main_module->parent = jl_main_module;
        jl_core_module = jl_new_module(jl_symbol("Core"));
        jl_core_module->parent = jl_main_module;
        jl_set_const(jl_main_module, jl_symbol("Core"),
                     (jl_value_t*)jl_core_module);
        jl_module_using(jl_main_module, jl_core_module);
        jl_current_module = jl_core_module;
        jl_init_intrinsic_functions();
        jl_init_primitives();
        jl_load("boot.jl");
        jl_get_builtin_hooks();
        jl_boot_file_loaded = 1;
        jl_init_box_caches();
    }

    if (imageFile) {
        JL_TRY {
            jl_restore_system_image(imageFile);
        }
        JL_CATCH {
            JL_PRINTF(JL_STDERR, "error during init:\n");
            jl_show(jl_stderr_obj(), jl_exception_in_transit);
            JL_PRINTF(JL_STDOUT, "\n");
            jl_exit(1);
        }
    }

    // set module field of primitive types
    int i;
    void **table = jl_core_module->bindings.table;
    for(i=1; i < jl_core_module->bindings.size; i+=2) {
        if (table[i] != HT_NOTFOUND) {
            jl_binding_t *b = (jl_binding_t*)table[i];
            if (b->value && jl_is_some_tag_type(b->value)) {
                jl_tag_type_t *tt = (jl_tag_type_t*)b->value;
                tt->name->module = jl_core_module;
            }
        }
    }

    // the Main module is the one which is always open, and set as the
    // current module for bare (non-module-wrapped) toplevel expressions.
    // it does "using Base" if Base is available.
    if (jl_base_module != NULL)
        jl_module_using(jl_main_module, jl_base_module);
    // eval() uses Main by default, so Main.eval === Core.eval
    jl_module_import(jl_main_module, jl_core_module, jl_symbol("eval"));
    jl_current_module = jl_main_module;

#ifndef __WIN32__
    struct sigaction actf;
    memset(&actf, 0, sizeof(struct sigaction));
    sigemptyset(&actf.sa_mask);
    actf.sa_handler = fpe_handler;
    actf.sa_flags = 0;
    if (sigaction(SIGFPE, &actf, NULL) < 0) {
        JL_PRINTF(JL_STDERR, "sigaction: %s\n", strerror(errno));
        jl_exit(1);
    }

    stack_t ss;
    ss.ss_flags = 0;
    ss.ss_size = SIGSTKSZ;
    ss.ss_sp = malloc(ss.ss_size);
    if (sigaltstack(&ss, NULL) < 0) {
        JL_PRINTF(JL_STDERR, "sigaltstack: %s\n", strerror(errno));
        jl_exit(1);
    }

    struct sigaction act;
    memset(&act, 0, sizeof(struct sigaction));
    sigemptyset(&act.sa_mask);
    act.sa_sigaction = segv_handler;
    act.sa_flags = SA_ONSTACK | SA_SIGINFO;
    if (sigaction(SIGSEGV, &act, NULL) < 0) {
        JL_PRINTF(JL_STDERR, "sigaction: %s\n", strerror(errno));
        jl_exit(1);
    }
#else
    if (signal(SIGFPE, (void (__cdecl *)(int))fpe_handler) == SIG_ERR) {
        JL_PRINTF(JL_STDERR, "Couldn't set SIGFPE\n");
        jl_exit(1);
    }
#endif

    atexit(jl_atexit_hook);

#ifdef JL_GC_MARKSWEEP
    jl_gc_enable();
#endif
}

DLLEXPORT void jl_install_sigint_handler()
{
#ifdef __WIN32__
    DuplicateHandle( GetCurrentProcess(), GetCurrentThread(),
        GetCurrentProcess(), (PHANDLE)&hMainThread, 0,
        TRUE, DUPLICATE_SAME_ACCESS );
    SetConsoleCtrlHandler((PHANDLER_ROUTINE)sigint_handler,1);
#else
    struct sigaction act;
    memset(&act, 0, sizeof(struct sigaction));
    sigemptyset(&act.sa_mask);
    act.sa_sigaction = sigint_handler;
    act.sa_flags = SA_SIGINFO;
    if (sigaction(SIGINT, &act, NULL) < 0) {
        JL_PRINTF(JL_STDERR, "sigaction: %s\n", strerror(errno));
        jl_exit(1);
    }
#endif
    //printf("sigint installed\n");
}

DLLEXPORT
int julia_trampoline(int argc, char *argv[], int (*pmain)(int ac,char *av[]))
{
#ifdef COPY_STACKS
    // initialize base context of root task
    jl_root_task->stackbase = (char*)&argc;
    if (jl_setjmp(jl_root_task->base_ctx, 1)) {
        jl_switch_stack(jl_current_task, jl_jmp_target);
    }
#endif
    return pmain(argc, argv);
}

jl_function_t *jl_typeinf_func=NULL;

DLLEXPORT void jl_enable_inference(void)
{
    if (jl_typeinf_func != NULL) return;
    jl_typeinf_func = (jl_function_t*)jl_get_global(jl_base_module,
                                                    jl_symbol("typeinf_ext"));
}

static jl_value_t *core(char *name)
{
    return jl_get_global(jl_core_module, jl_symbol(name));
}

static jl_value_t *basemod(char *name)
{
    return jl_get_global(jl_base_module, jl_symbol(name));
}

// fetch references to things defined in boot.jl
void jl_get_builtin_hooks(void)
{
    jl_nothing      = core("nothing");
    jl_root_task->tls = jl_nothing;
    jl_root_task->consumers = jl_nothing;

    jl_char_type    = (jl_bits_type_t*)core("Char");
    jl_int8_type    = (jl_bits_type_t*)core("Int8");
    jl_uint8_type   = (jl_bits_type_t*)core("Uint8");
    jl_int16_type   = (jl_bits_type_t*)core("Int16");
    jl_uint16_type  = (jl_bits_type_t*)core("Uint16");
    jl_uint32_type  = (jl_bits_type_t*)core("Uint32");
    jl_uint64_type  = (jl_bits_type_t*)core("Uint64");

    jl_float32_type = (jl_bits_type_t*)core("Float32");
    jl_float64_type = (jl_bits_type_t*)core("Float64");

    jl_stackovf_exception =
        jl_apply((jl_function_t*)core("StackOverflowError"), NULL, 0);
    jl_divbyzero_exception =
        jl_apply((jl_function_t*)core("DivideByZeroError"), NULL, 0);
    jl_domain_exception =
        jl_apply((jl_function_t*)core("DomainError"), NULL, 0);
    jl_overflow_exception =
        jl_apply((jl_function_t*)core("OverflowError"), NULL, 0);
    jl_inexact_exception =
        jl_apply((jl_function_t*)core("InexactError"), NULL, 0);
    jl_undefref_exception =
        jl_apply((jl_function_t*)core("UndefRefError"),NULL,0);
    jl_interrupt_exception =
        jl_apply((jl_function_t*)core("InterruptException"),NULL,0);
    jl_bounds_exception =
        jl_apply((jl_function_t*)core("BoundsError"),NULL,0);
    jl_memory_exception =
        jl_apply((jl_function_t*)core("MemoryError"),NULL,0);

    jl_ascii_string_type = (jl_struct_type_t*)core("ASCIIString");
    jl_utf8_string_type = (jl_struct_type_t*)core("UTF8String");
    jl_symbolnode_type = (jl_struct_type_t*)core("SymbolNode");
    jl_getfieldnode_type = (jl_struct_type_t*)core("GetfieldNode");

    jl_array_uint8_type =
        (jl_type_t*)jl_apply_type((jl_value_t*)jl_array_type,
                                  jl_tuple2(jl_uint8_type,
                                            jl_box_long(1)));
}

DLLEXPORT void jl_get_system_hooks(void)
{
    if (jl_errorexception_type) return; // only do this once

    jl_errorexception_type = (jl_struct_type_t*)basemod("ErrorException");
    jl_typeerror_type = (jl_struct_type_t*)basemod("TypeError");
    jl_methoderror_type = (jl_struct_type_t*)basemod("MethodError");
    jl_loaderror_type = (jl_struct_type_t*)basemod("LoadError");
    jl_weakref_type = (jl_struct_type_t*)basemod("WeakRef");
}<|MERGE_RESOLUTION|>--- conflicted
+++ resolved
@@ -221,7 +221,7 @@
         if (f!=NULL && jl_is_function(f)) {
             jl_apply((jl_function_t*)f, NULL, 0);
         }
-    }    
+    }
     uv_loop_t* loop = jl_global_event_loop();
     struct uv_shutdown_queue queue = {NULL, NULL};
     uv_walk(loop, jl_uv_exitcleanup_walk, &queue);
@@ -231,10 +231,9 @@
         switch(handle->type) {
         case UV_TTY:
         case UV_UDP:
-//#ifndef __WIN32__ // unix only supports shutdown on TCP and NAMED_PIPE
+            //#ifndef __WIN32__ // unix only supports shutdown on TCP and NAMED_PIPE
 // but uv_shutdown doesn't seem to be particularly reliable, so we'll avoid it in general
-<<<<<<< HEAD
-            uv_close(handle,NULL);
+            jl_close_uv(handle);
             break;
 //#endif
         case UV_TCP:
@@ -245,7 +244,7 @@
                 if (err != 0) { printf("shutdown err: %s\n", uv_strerror(uv_last_error(jl_global_event_loop())));}
             }
             else {
-                uv_close(handle,NULL);
+                jl_close_uv(handle);
             }
             break;
         case UV_POLL:
@@ -268,56 +267,10 @@
         case UV_RAW_HANDLE:
         default:
             assert(0);
-=======
-                jl_close_uv(handle);
-                break;
-//#endif
-            case UV_TCP:
-            case UV_NAMED_PIPE:
-                if (uv_is_writable((uv_stream_t*)handle)) { // uv_shutdown returns an error if not writable
-                    uv_shutdown_t *req = malloc(sizeof(uv_shutdown_t));
-                    int err = uv_shutdown(req, (uv_stream_t*)handle, jl_shutdown_uv_cb);
-                    if (err != 0) { printf("shutdown err: %s\n", uv_strerror(uv_last_error(jl_global_event_loop())));}
-                }
-                else {
-                    jl_close_uv(handle);
-                }
-                break;
-            case UV_POLL:
-            case UV_TIMER:
-            case UV_PREPARE:
-            case UV_CHECK:
-            case UV_IDLE:
-            case UV_ASYNC:
-            case UV_SIGNAL:
-            case UV_PROCESS:
-            case UV_FS_EVENT:
-            case UV_FS_POLL:
-                uv_close(handle,NULL); //do we want to use jl_close_uv?
-                break;
-            case UV_HANDLE:
-            case UV_STREAM:
-            case UV_UNKNOWN_HANDLE:
-            case UV_HANDLE_TYPE_MAX:
-            case UV_RAW_FD:
-            case UV_RAW_HANDLE:
-            default:
-                assert(0);
->>>>>>> f6c53a78
         }
         item = item->next;
     }
     uv_run(loop); //let libuv spin until everything has finished closing
-}
-
-void jl_atexit_hook()
-{
-    if (jl_base_module) {
-        jl_value_t *f = jl_get_global(jl_base_module, jl_symbol("_atexit"));
-        if (f!=NULL && jl_is_function(f)) {
-            jl_apply((jl_function_t*)f, NULL, 0);
-        }
-    }
 }
 
 void jl_get_builtin_hooks(void);
@@ -524,8 +477,6 @@
     }
 #endif
 
-    atexit(jl_atexit_hook);
-
 #ifdef JL_GC_MARKSWEEP
     jl_gc_enable();
 #endif
